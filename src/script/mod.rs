// Copyright 2020. The Tari Project
// Redistribution and use in source and binary forms, with or without modification, are permitted provided that the
// following conditions are met:
// 1. Redistributions of source code must retain the above copyright notice, this list of conditions and the following
// disclaimer.
// 2. Redistributions in binary form must reproduce the above copyright notice, this list of conditions and the
// following disclaimer in the documentation and/or other materials provided with the distribution.
// 3. Neither the name of the copyright holder nor the names of its contributors may be used to endorse or promote
// products derived from this software without specific prior written permission.
// THIS SOFTWARE IS PROVIDED BY THE COPYRIGHT HOLDERS AND CONTRIBUTORS "AS IS" AND ANY EXPRESS OR IMPLIED WARRANTIES,
// INCLUDING, BUT NOT LIMITED TO, THE IMPLIED WARRANTIES OF MERCHANTABILITY AND FITNESS FOR A PARTICULAR PURPOSE ARE
// DISCLAIMED. IN NO EVENT SHALL THE COPYRIGHT HOLDER OR CONTRIBUTORS BE LIABLE FOR ANY DIRECT, INDIRECT, INCIDENTAL,
// SPECIAL, EXEMPLARY, OR CONSEQUENTIAL DAMAGES (INCLUDING, BUT NOT LIMITED TO, PROCUREMENT OF SUBSTITUTE GOODS OR
// SERVICES; LOSS OF USE, DATA, OR PROFITS; OR BUSINESS INTERRUPTION) HOWEVER CAUSED AND ON ANY THEORY OF LIABILITY,
// WHETHER IN CONTRACT, STRICT LIABILITY, OR TORT (INCLUDING NEGLIGENCE OR OTHERWISE) ARISING IN ANY WAY OUT OF THE
// USE OF THIS SOFTWARE, EVEN IF ADVISED OF THE POSSIBILITY OF SUCH DAMAGE.

mod error;
mod op_codes;
mod script_context;
mod serde;
mod stack;
mod tari_script;

<<<<<<< HEAD
pub use op_codes::Opcode;
pub use script_context::ScriptContext;
=======
pub use error::ScriptError;
pub use op_codes::{to_boxed_hash, to_hash, HashValue, Opcode};
>>>>>>> 19fd7354
pub use stack::{ExecutionStack, StackItem};
pub use tari_script::{Builder, TariScript};

// As hex: c5a1ea6d3e0a6a0d650c99489bcd563e37a06221fd04b8f3a842a982b2813907
pub const DEFAULT_SCRIPT_HASH: HashValue = [
    0xc5, 0xa1, 0xea, 0x6d, 0x3e, 0x0a, 0x6a, 0x0d, 0x65, 0x0c, 0x99, 0x48, 0x9b, 0xcd, 0x56, 0x3e, 0x37, 0xa0, 0x62,
    0x21, 0xfd, 0x04, 0xb8, 0xf3, 0xa8, 0x42, 0xa9, 0x82, 0xb2, 0x81, 0x39, 0x07,
];<|MERGE_RESOLUTION|>--- conflicted
+++ resolved
@@ -22,13 +22,9 @@
 mod stack;
 mod tari_script;
 
-<<<<<<< HEAD
-pub use op_codes::Opcode;
-pub use script_context::ScriptContext;
-=======
 pub use error::ScriptError;
 pub use op_codes::{to_boxed_hash, to_hash, HashValue, Opcode};
->>>>>>> 19fd7354
+pub use script_context::ScriptContext;
 pub use stack::{ExecutionStack, StackItem};
 pub use tari_script::{Builder, TariScript};
 
