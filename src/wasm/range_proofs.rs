--- conflicted
+++ resolved
@@ -11,10 +11,6 @@
     extended_range_proof::ExtendedRangeProofService,
     range_proof::RangeProofService,
     ristretto::{
-<<<<<<< HEAD
-        pedersen::{PedersenCommitment, PedersenCommitmentFactory},
-        DalekRangeProofService,
-=======
         bulletproofs_plus::BulletproofsPlusService,
         dalek_range_proof::DalekRangeProofService,
         pedersen::{
@@ -22,7 +18,6 @@
             extended_commitment_factory::ExtendedPedersenCommitmentFactory,
             PedersenCommitment,
         },
->>>>>>> fcb02af0
         RistrettoSecretKey,
     },
     tari_utilities::hex::from_hex,
@@ -42,23 +37,17 @@
     error: String,
 }
 
-<<<<<<< HEAD
-/// A factory to prove and verify range proofs
-#[wasm_bindgen]
-pub struct RangeProofFactory {
-    rpf: DalekRangeProofService,
-=======
 #[derive(Default, Serialize, Deserialize)]
 pub struct RecoverResult {
     mask: String,
     error: String,
 }
 
+/// A factory to prove and verify range proofs
 #[wasm_bindgen]
 pub struct RangeProofFactory {
     range_proof_service: DalekRangeProofService,
     //    factory: PedersenCommitmentFactory,
->>>>>>> fcb02af0
 }
 
 #[wasm_bindgen]
