--- conflicted
+++ resolved
@@ -71,7 +71,6 @@
 }
 let c2 = keys.commit("Bob", v);
 assert(c2.commitment, commitment.commitment);
-<<<<<<< HEAD
 
 
 // Range proofs
@@ -92,7 +91,4 @@
 }
 rp.free();
 keys.free();
-=======
-keys.free();
 
->>>>>>> b0ac0419
